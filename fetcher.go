--- conflicted
+++ resolved
@@ -194,50 +194,34 @@
 }
 
 func (m *consumerFetcherManager) closeAllFetchers() {
-	if Logger.IsAllowed(InfoLevel) {
-		Info(m, "Closing fetchers")
-	}
+	Info(m, "Closing fetchers")
 	inWriteLock(&m.updateLock, func() {
-		if Logger.IsAllowed(DebugLevel) {
-			Debug(m, "Stopping all message buffers and removing paritions")
-		}
+		Debug(m, "Stopping all message buffers and removing paritions")
 		for k, v := range m.partitionMap {
 			v.Buffer.stop()
 			delete(m.partitionMap, k)
 		}
 
-		if Logger.IsAllowed(DebugLevel) {
-			Debugf(m, "Trying to close %d fetchers", len(m.fetcherRoutineMap))
-		}
+		Debugf(m, "Trying to close %d fetchers", len(m.fetcherRoutineMap))
 		for key, fetcher := range m.fetcherRoutineMap {
-			if Logger.IsAllowed(DebugLevel) {
-				Debugf(m, "Closing %s", fetcher)
-			}
+			Debugf(m, "Closing %s", fetcher)
 			<-fetcher.close()
-			if Logger.IsAllowed(DebugLevel) {
-				Debugf(m, "Closed %s", fetcher)
-			}
+			Debugf(m, "Closed %s", fetcher)
 			delete(m.fetcherRoutineMap, key)
 		}
 	})
 }
 
 func (m *consumerFetcherManager) close() <-chan bool {
-	if Logger.IsAllowed(InfoLevel) {
-		Info(m, "Closing manager")
-	}
+	Info(m, "Closing manager")
 	go func() {
-		if Logger.IsAllowed(InfoLevel) {
-			Info(m, "Setting shutdown flag")
-		}
+		Info(m, "Setting shutdown flag")
 		m.shuttingDown = true
 		m.closeAllFetchers()
 		m.updatedCond.Broadcast()
 		m.partitionMap = nil
 		m.closeFinished <- true
-		if Logger.IsAllowed(InfoLevel) {
-			Info(m, "Successfully closed all fetcher manager routines")
-		}
+		Info(m, "Successfully closed all fetcher manager routines")
 	}()
 
 	return m.closeFinished
@@ -307,27 +291,17 @@
 						if err != nil {
 							if offset > -1 { // Negative offsets are obviously out of range but don't spam the logs...
 								if f.manager.client.IsOffsetOutOfRange(err) {
-									if Logger.IsAllowed(WarnLevel) {
-										Warnf(f, "Current offset %d for topic %s and partition %d is out of range.", offset, nextTopicPartition.Topic, nextTopicPartition.Partition)
-									}
+									Warnf(f, "Current offset %d for topic %s and partition %d is out of range.", offset, nextTopicPartition.Topic, nextTopicPartition.Partition)
 									f.handleOffsetOutOfRange(&nextTopicPartition)
 								} else {
-									if Logger.IsAllowed(WarnLevel) {
-										Warnf(f, "Got a fetch error for topic %s partition %d at offset %d: %s", nextTopicPartition.Topic, nextTopicPartition.Partition, offset, err)
-									}
+									Warnf(f, "Got a fetch error for topic %s, partition %d: %s", nextTopicPartition.Topic, nextTopicPartition.Partition, err)
 									//TODO new backoff type?
 									time.Sleep(1 * time.Second)
 
 									// If a network error occurs signal a reset is necessary
 									// Currently the underlying sarama client is unable to gracefully recover from some network issues
 									if networkErr, ok := err.(*net.OpError); ok {
-<<<<<<< HEAD
-										if Logger.IsAllowed(ErrorLevel) {
-											Errorf(f, "Fetcher encountered a network error: %s", networkErr)
-										}
-=======
 										Errorf(f, "Fetcher encountered a network error: %s", networkErr)
->>>>>>> 7804a55d
 										f.manager.metrics.fetcherNetworkErrors().Inc(1)
 										if !f.manager.resetInProgress {
 											f.manager.resetInProgress = true
@@ -426,9 +400,7 @@
 func (f *consumerFetcherRoutine) handleOffsetOutOfRange(topicAndPartition *TopicAndPartition) {
 	newOffset, err := f.manager.client.GetAvailableOffset(topicAndPartition.Topic, topicAndPartition.Partition, f.manager.config.AutoOffsetReset)
 	if err != nil {
-		if Logger.IsAllowed(ErrorLevel) {
-			Errorf(f, "Cannot get available offset for %s. Reason: %s", topicAndPartition, err)
-		}
+		Errorf(f, "Cannot get available offset for %s. Reason: %s", topicAndPartition, err)
 		return
 	}
 
@@ -460,19 +432,13 @@
 }
 
 func (f *consumerFetcherRoutine) close() <-chan bool {
-	if Logger.IsAllowed(InfoLevel) {
-		Info(f, "Closing fetcher")
-	}
+	Info(f, "Closing fetcher")
 	go func() {
 		f.fetchStopper <- true
 		f.removeAllPartitions()
-		if Logger.IsAllowed(DebugLevel) {
-			Debug(f, "Sending close finished")
-		}
+		Debug(f, "Sending close finished")
 		f.closeFinished <- true
-		if Logger.IsAllowed(DebugLevel) {
-			Debug(f, "Sent close finished")
-		}
+		Debug(f, "Sent close finished")
 	}()
 	return f.closeFinished
 }
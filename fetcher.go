/* Licensed to the Apache Software Foundation (ASF) under one or more
contributor license agreements.  See the NOTICE file distributed with
this work for additional information regarding copyright ownership.
The ASF licenses this file to You under the Apache License, Version 2.0
(the "License"); you may not use this file except in compliance with
the License.  You may obtain a copy of the License at

    http://www.apache.org/licenses/LICENSE-2.0

Unless required by applicable law or agreed to in writing, software
distributed under the License is distributed on an "AS IS" BASIS,
WITHOUT WARRANTIES OR CONDITIONS OF ANY KIND, either express or implied.
See the License for the specific language governing permissions and
limitations under the License. */

package go_kafka_client

import (
	"fmt"
	"math"
	"net"
	"sync"
	"time"
)

type consumerFetcherManager struct {
	config                         *ConsumerConfig
	numStreams                     int
	closeFinished                  chan bool
	updateLock                     sync.RWMutex
	partitionMap                   map[TopicAndPartition]*partitionTopicInfo
	fetcherRoutineMap              map[int]*consumerFetcherRoutine
	shuttingDown                   bool
	updateInProgress               bool
	updatedCond                    *sync.Cond
	disconnectChannelsForPartition chan TopicAndPartition
	resetConsumer                  chan bool
	resetInProgress                bool

	metrics *ConsumerMetrics
	client  LowLevelClient
}

func (m *consumerFetcherManager) String() string {
	return fmt.Sprintf("%s-manager", m.config.Consumerid)
}

func newConsumerFetcherManager(config *ConsumerConfig, disconnectChannelsForPartition chan TopicAndPartition, metrics *ConsumerMetrics, resetConsumer chan bool) *consumerFetcherManager {
	manager := &consumerFetcherManager{
		config:                         config,
		closeFinished:                  make(chan bool),
		partitionMap:                   make(map[TopicAndPartition]*partitionTopicInfo),
		fetcherRoutineMap:              make(map[int]*consumerFetcherRoutine),
		disconnectChannelsForPartition: disconnectChannelsForPartition,
		client:        config.LowLevelClient,
		metrics:       metrics,
		resetConsumer: resetConsumer,
	}
	manager.updatedCond = sync.NewCond(manager.updateLock.RLocker())

	return manager
}

func (m *consumerFetcherManager) startConnections(topicInfos []*partitionTopicInfo, numStreams int) {
	if Logger.IsAllowed(DebugLevel) {
		Debug(m, "Fetcher Manager started")
		Debugf(m, "TopicInfos = %s", topicInfos)
	}
	m.numStreams = numStreams

	partitionInfos := make(map[TopicAndPartition]*partitionTopicInfo)

	m.updateInProgress = true
	m.resetInProgress = false
	inWriteLock(&m.updateLock, func() {
		if Logger.IsAllowed(DebugLevel) {
			Debug(m, "Updating fetcher configuration")
		}
		newPartitionMap := make(map[TopicAndPartition]*partitionTopicInfo)
		for _, providedInfo := range topicInfos {
			topicAndPartition := TopicAndPartition{providedInfo.Topic, providedInfo.Partition}
			if currentInfo, alreadyFetching := m.partitionMap[topicAndPartition]; alreadyFetching {
				newPartitionMap[topicAndPartition] = currentInfo
				continue
			} else {
				newPartitionMap[topicAndPartition] = providedInfo
				partitionInfos[topicAndPartition] = providedInfo
			}
		}

		if Logger.IsAllowed(DebugLevel) {
			Debugf(m, "Got new list of partitions to process %v", newPartitionMap)
			Debugf(m, "All partitions map: %v", m.partitionMap)
		}
		//receive obsolete partitions map
		for k := range newPartitionMap {
			delete(m.partitionMap, k)
		}

		//removing obsolete partitions and tearing down associated jobs
		topicPartitionsToRemove := make([]TopicAndPartition, 0)
		for tp := range m.partitionMap {
			topicPartitionsToRemove = append(topicPartitionsToRemove, tp)
		}
		if Logger.IsAllowed(DebugLevel) {
			Debugf(m, "There are obsolete partitions %v", topicPartitionsToRemove)
		}

		//removing unnecessary partition-fetchRoutine bindings
		for _, fetcher := range m.fetcherRoutineMap {
			if Logger.IsAllowed(DebugLevel) {
				Debugf(m, "Fetcher %s parition map before obsolete partitions removal", fetcher, fetcher.partitionMap)
			}
			fetcher.removePartitions(topicPartitionsToRemove)
			if Logger.IsAllowed(DebugLevel) {
				Debugf(m, "Fetcher %s parition map after obsolete partitions removal", fetcher, fetcher.partitionMap)
			}
		}
		for tp := range m.partitionMap {
			m.disconnectChannelsForPartition <- tp
			delete(m.partitionMap, tp)
		}
		m.shutdownIdleFetchers()

		//updating partitions map with requested partitions
		for k, v := range newPartitionMap {
			m.partitionMap[k] = v
		}
		m.addFetcherForPartitions(partitionInfos)

		m.updateInProgress = false
		if Logger.IsAllowed(DebugLevel) {
			Debugf(m, "Applied new partition map %v", m.partitionMap)
		}
	})

	if Logger.IsAllowed(DebugLevel) {
		Debug(m, "Notifying all waiters about completed update")
	}
	m.updatedCond.Broadcast()
}

func (m *consumerFetcherManager) addFetcherForPartitions(partitionInfos map[TopicAndPartition]*partitionTopicInfo) {
	if Logger.IsAllowed(InfoLevel) {
		Infof(m, "Adding fetcher for partitions %v", partitionInfos)
	}
	partitionsPerFetcher := make(map[int]map[TopicAndPartition]*partitionTopicInfo)
	for topicAndPartition, info := range partitionInfos {
		fetcherId := m.getFetcherId(topicAndPartition.Topic, topicAndPartition.Partition)
		if partitionsPerFetcher[fetcherId] == nil {
			partitionsPerFetcher[fetcherId] = make(map[TopicAndPartition]*partitionTopicInfo)
		}
		partitionsPerFetcher[fetcherId][topicAndPartition] = info
	}

	if Logger.IsAllowed(DebugLevel) {
		Debugf(m, "partitionsPerFetcher: %v", partitionsPerFetcher)
	}
	for fetcherId, partitionInfos := range partitionsPerFetcher {
		if m.fetcherRoutineMap[fetcherId] == nil {
			if Logger.IsAllowed(DebugLevel) {
				Debugf(m, "Starting new fetcher")
			}
			fetcherRoutine := newConsumerFetcher(m,
				fmt.Sprintf("ConsumerFetcherRoutine-%s-%d", m.config.Consumerid, fetcherId))
			m.fetcherRoutineMap[fetcherId] = fetcherRoutine
			go fetcherRoutine.start()
		}

		m.fetcherRoutineMap[fetcherId].addPartitions(partitionInfos)
	}
}

func (m *consumerFetcherManager) getFetcherId(topic string, partitionId int32) int {
	return int(math.Abs(float64(31*hash(topic)+partitionId))) % int(m.numStreams)
}

func (m *consumerFetcherManager) shutdownIdleFetchers() {
	if Logger.IsAllowed(DebugLevel) {
		Debug(m, "Shutting down idle fetchers")
	}
	for key, fetcher := range m.fetcherRoutineMap {
		if len(fetcher.partitionMap) <= 0 {
			if Logger.IsAllowed(DebugLevel) {
				Debugf(m, "There is idle fetcher: %s", fetcher)
			}
			<-fetcher.close()
			delete(m.fetcherRoutineMap, key)
		}
	}
	if Logger.IsAllowed(DebugLevel) {
		Debug(m, "Closed idle fetchers")
	}
}

func (m *consumerFetcherManager) closeAllFetchers() {
	Info(m, "Closing fetchers")
	inWriteLock(&m.updateLock, func() {
		Debug(m, "Stopping all message buffers and removing paritions")
		for k, v := range m.partitionMap {
			v.Buffer.stop()
			delete(m.partitionMap, k)
		}

		Debugf(m, "Trying to close %d fetchers", len(m.fetcherRoutineMap))
		for key, fetcher := range m.fetcherRoutineMap {
			Debugf(m, "Closing %s", fetcher)
			<-fetcher.close()
			Debugf(m, "Closed %s", fetcher)
			delete(m.fetcherRoutineMap, key)
		}
	})
}

func (m *consumerFetcherManager) close() <-chan bool {
	Info(m, "Closing manager")
	go func() {
		Info(m, "Setting shutdown flag")
		m.shuttingDown = true
		m.closeAllFetchers()
		m.updatedCond.Broadcast()
		m.partitionMap = nil
		m.closeFinished <- true
		Info(m, "Successfully closed all fetcher manager routines")
	}()

	return m.closeFinished
}

type consumerFetcherRoutine struct {
	manager       *consumerFetcherManager
	name          string
	partitionMap  map[TopicAndPartition]*partitionTopicInfo
	lock          sync.RWMutex
	closeFinished chan bool
	fetchStopper  chan bool
	askNext       chan TopicAndPartition
}

func (f *consumerFetcherRoutine) String() string {
	return f.name
}

func newConsumerFetcher(m *consumerFetcherManager, name string) *consumerFetcherRoutine {
	return &consumerFetcherRoutine{
		manager:       m,
		name:          name,
		partitionMap:  make(map[TopicAndPartition]*partitionTopicInfo),
		closeFinished: make(chan bool),
		fetchStopper:  make(chan bool),
		askNext:       make(chan TopicAndPartition, m.config.AskNextChannelSize),
	}
}

func (f *consumerFetcherRoutine) start() {
	if Logger.IsAllowed(InfoLevel) {
		Info(f, "Fetcher started")
	}
	for {
		if Logger.IsAllowed(TraceLevel) {
			Trace(f, "Waiting for asknext or die")
		}
		ts := time.Now()
		select {
		case nextTopicPartition := <-f.askNext:
			{
				timestamp := time.Now().UnixNano() / int64(time.Millisecond)
				f.manager.metrics.fetchersIdle().Update(time.Since(ts))
				if Logger.IsAllowed(DebugLevel) {
					Debugf(f, "Received asknext for %s", &nextTopicPartition)
				}
				inReadLock(&f.lock, func() {
					if !f.manager.shuttingDown {
						if Logger.IsAllowed(DebugLevel) {
							Debugf(f, "Partition map: %v", f.partitionMap)
						}
						if _, exists := f.partitionMap[nextTopicPartition]; !exists {
							if Logger.IsAllowed(WarnLevel) {
								Warnf(f, "Message buffer for partition %s has been terminated. Aborting processing task...", nextTopicPartition)
							}
							return
						}
						offset := f.partitionMap[nextTopicPartition].FetchedOffset

						var messages []*Message
						var err error
						f.manager.metrics.fetchDuration().Time(func() {
							messages, err = f.manager.client.Fetch(nextTopicPartition.Topic, nextTopicPartition.Partition, offset)
						})
						f.manager.metrics.numFetchedMessages().Inc(int64(len(messages)))

						if err != nil {
<<<<<<< HEAD
							if offset > -1 { // Negative offsets are obviously out of range but don't spam the logs...
								if f.manager.client.IsOffsetOutOfRange(err) {
									Warnf(f, "Current offset %d for topic %s and partition %d is out of range.", offset, nextTopicPartition.Topic, nextTopicPartition.Partition)
=======
							switch f.manager.client.GetErrorType(err) {
							case ErrorTypeOffsetOutOfRange:
								{
									Warnf(f, "Current offset %d for topic %s and partition %s is out of range.", offset, nextTopicPartition.Topic, nextTopicPartition.Partition)
>>>>>>> 95d107b0
									f.handleOffsetOutOfRange(&nextTopicPartition)
								}
							case ErrorTypeCorruptedResponse:
								{
									Warnf(f, "Got a corrupted fetch response: %s", err)
									f.partitionMap[nextTopicPartition].FetchedOffset = f.partitionMap[nextTopicPartition].FetchedOffset + 1
								}
							case ErrorTypeOther:
								{
									Warnf(f, "Got a fetch error for topic %s, partition %d: %s", nextTopicPartition.Topic, nextTopicPartition.Partition, err)
									//TODO new backoff type?
									time.Sleep(1 * time.Second)

									// If a network error occurs signal a reset is necessary
									// Currently the underlying sarama client is unable to gracefully recover from some network issues
									if networkErr, ok := err.(*net.OpError); ok {
										Errorf(f, "Fetcher encountered a network error: %s", networkErr)
										f.manager.metrics.fetcherNetworkErrors().Inc(1)
										if !f.manager.resetInProgress {
											f.manager.resetInProgress = true
											f.manager.resetConsumer <- true
										}
									}

								}
							}
						}

						if f.manager.config.Debug {
							for _, message := range messages {
								message.DecodedKey = append([]int64{timestamp}, message.DecodedKey.([]int64)...)
							}
						}

						f.processPartitionData(nextTopicPartition, messages)
					}
				})
			}
		case <-f.fetchStopper:
			{
				if Logger.IsAllowed(InfoLevel) {
					Info(f, "Stopped fetcher")
				}
				return
			}
		}
	}
}

func (f *consumerFetcherRoutine) addPartitions(partitionTopicInfos map[TopicAndPartition]*partitionTopicInfo) {
	if Logger.IsAllowed(DebugLevel) {
		Debugf(f, "Adding partitions: %v", partitionTopicInfos)
	}
	newPartitions := make(map[TopicAndPartition]chan TopicAndPartition)
	inWriteLock(&f.lock, func() {
		for topicAndPartition, info := range partitionTopicInfos {
			if _, contains := f.partitionMap[topicAndPartition]; !contains {
				f.partitionMap[topicAndPartition] = info
				validOffset := info.FetchedOffset + 1
				if isOffsetInvalid(info.FetchedOffset) {
					f.handleOffsetOutOfRange(&topicAndPartition)
				} else {
					f.partitionMap[topicAndPartition].FetchedOffset = validOffset
				}
				f.partitionMap[topicAndPartition].Buffer.start(f.askNext)
				newPartitions[topicAndPartition] = f.askNext
				if Logger.IsAllowed(DebugLevel) {
					Debugf(f, "Owner of %s", topicAndPartition)
				}
			}
		}
	})

	for topicAndPartition, askNext := range newPartitions {
		if Logger.IsAllowed(DebugLevel) {
			Debugf(f, "Sending ask next to %s for %s", f, topicAndPartition)
		}
	Loop:
		for {
			timeout := time.NewTimer(1 * time.Second)
			select {
			case askNext <- topicAndPartition:
				timeout.Stop()
				break Loop
			case <-timeout.C:
				{
					if f.manager.shuttingDown {
						return
					}
				}
			}
		}
		if Logger.IsAllowed(DebugLevel) {
			Debugf(f, "Sent ask next to %s for %s", f, topicAndPartition)
		}
	}
}

func (f *consumerFetcherRoutine) processPartitionData(topicAndPartition TopicAndPartition, messages []*Message) {
	if Logger.IsAllowed(TraceLevel) {
		Trace(f, "Trying to acquire lock for partition processing")
		Tracef(f, "Processing partition data for %s", topicAndPartition)
	}
	if len(messages) > 0 {
		f.partitionMap[topicAndPartition].FetchedOffset = messages[len(messages)-1].Offset + 1
	}
	go f.partitionMap[topicAndPartition].Buffer.addBatch(messages)
	if Logger.IsAllowed(TraceLevel) {
		Tracef(f, "Sent partition data to %s", topicAndPartition)
	}
}

func (f *consumerFetcherRoutine) handleOffsetOutOfRange(topicAndPartition *TopicAndPartition) {
	newOffset, err := f.manager.client.GetAvailableOffset(topicAndPartition.Topic, topicAndPartition.Partition, f.manager.config.AutoOffsetReset)
	if err != nil {
		Errorf(f, "Cannot get available offset for %s. Reason: %s", topicAndPartition, err)
		return
	}

	// Do not use a lock here just because it's faster and it will be checked afterwards if we should still fetch that TopicPartition
	// This just guarantees we dont get a nil pointer dereference here
	if topicInfo, exists := f.partitionMap[*topicAndPartition]; exists {
		topicInfo.FetchedOffset = newOffset
		f.partitionMap[*topicAndPartition].FetchedOffset = newOffset
	}
}

func (f *consumerFetcherRoutine) removeAllPartitions() {
	partitions := make([]TopicAndPartition, 0)
	for topicPartition, _ := range f.partitionMap {
		partitions = append(partitions, topicPartition)
	}
	f.removePartitions(partitions)
}

func (f *consumerFetcherRoutine) removePartitions(partitions []TopicAndPartition) {
	if Logger.IsAllowed(DebugLevel) {
		Debug(f, "Remove partitions")
	}
	inWriteLock(&f.lock, func() {
		for _, topicAndPartition := range partitions {
			delete(f.partitionMap, topicAndPartition)
		}
	})
}

func (f *consumerFetcherRoutine) close() <-chan bool {
	Info(f, "Closing fetcher")
	go func() {
		f.fetchStopper <- true
		f.removeAllPartitions()
		Debug(f, "Sending close finished")
		f.closeFinished <- true
		Debug(f, "Sent close finished")
	}()
	return f.closeFinished
}<|MERGE_RESOLUTION|>--- conflicted
+++ resolved
@@ -290,16 +290,10 @@
 						f.manager.metrics.numFetchedMessages().Inc(int64(len(messages)))
 
 						if err != nil {
-<<<<<<< HEAD
-							if offset > -1 { // Negative offsets are obviously out of range but don't spam the logs...
-								if f.manager.client.IsOffsetOutOfRange(err) {
-									Warnf(f, "Current offset %d for topic %s and partition %d is out of range.", offset, nextTopicPartition.Topic, nextTopicPartition.Partition)
-=======
 							switch f.manager.client.GetErrorType(err) {
 							case ErrorTypeOffsetOutOfRange:
 								{
-									Warnf(f, "Current offset %d for topic %s and partition %s is out of range.", offset, nextTopicPartition.Topic, nextTopicPartition.Partition)
->>>>>>> 95d107b0
+									Warnf(f, "Current offset %d for topic %s and partition %d is out of range.", offset, nextTopicPartition.Topic, nextTopicPartition.Partition)
 									f.handleOffsetOutOfRange(&nextTopicPartition)
 								}
 							case ErrorTypeCorruptedResponse:

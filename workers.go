/**
 * Licensed to the Apache Software Foundation (ASF) under one or more
 * contributor license agreements.  See the NOTICE file distributed with
 * this work for additional information regarding copyright ownership.
 * The ASF licenses this file to You under the Apache License, Version 2.0
 * (the "License"); you may not use this file except in compliance with
 * the License.  You may obtain a copy of the License at
 *
 *    http://www.apache.org/licenses/LICENSE-2.0
 *
 * Unless required by applicable law or agreed to in writing, software
 * distributed under the License is distributed on an "AS IS" BASIS,
 * WITHOUT WARRANTIES OR CONDITIONS OF ANY KIND, either express or implied.
 * See the License for the specific language governing permissions and
 * limitations under the License.
 */

package go_kafka_client

import (
	"time"
	"math"
	"fmt"
	"sync"
)

type WorkerManager struct {
	Config *ConsumerConfig
	Strategy         WorkerStrategy
	FailureHook FailedCallback
	FailedAttemptHook FailedAttemptCallback
	Workers          []*Worker
	AvailableWorkers chan *Worker
	CurrentBatch map[TaskId]*Task
	InputChannel     chan [] *Message
	OutputChannel    chan map[TopicAndPartition]int64
	LargestOffsets map[TopicAndPartition]int64
	FailCounter *FailureCounter
}

func (wm *WorkerManager) String() string {
	return fmt.Sprintf("%s-workerManager", wm.Config.ConsumerId)
}

func (wm *WorkerManager) Start() {
	batchProcessed := make(chan bool)
	go wm.processBatch(batchProcessed)
	for {
		batch := <-wm.InputChannel
		for _, message := range batch {
			wm.CurrentBatch[TaskId{ TopicAndPartition{ message.Topic, message.Partition }, message.Offset }] = &Task{
				Msg: message,
			}
		}

		for _, task := range wm.CurrentBatch {
			worker := <-wm.AvailableWorkers
			worker.Start(task, wm.Strategy)
		}

		<-batchProcessed

		wm.OutputChannel <- wm.LargestOffsets
		wm.LargestOffsets = make(map[TopicAndPartition]int64)
	}
}

func (wm *WorkerManager) Stop() chan bool {
	finished := make(chan bool)
	go func() {
		for _, worker := range wm.Workers {
			worker.Close()
		}
		finished <- true
	}()

	return finished
}

func (wm *WorkerManager) IsBatchProcessed() bool {
	return len(wm.CurrentBatch) == 0
}

func (wm *WorkerManager) processBatch(batchProcessed chan bool) {
	outputChannels := make([]chan WorkerResult, wm.Config.NumWorkers)
	for i, worker := range wm.Workers {
		outputChannels[i] = worker.OutputChannel
	}

	resultsChannel := make(chan WorkerResult)
	stopRedirecting, timeoutChannel := RedirectChannelsToWithTimeout(outputChannels, resultsChannel, wm.Config.WorkerBatchTimeout)
	for {
		select {
		case result := <- resultsChannel: {
			task := wm.CurrentBatch[result.Id()]
			if result.Success() {
				wm.taskIsDone(result)
			} else {
				Warnf(wm, "Worker task %s has failed", result.Id())
				task.Retries++
				if task.Retries >= wm.Config.MaxWorkerRetries {
					Errorf(wm, "Worker task %s has failed after %d retries", result.Id(), wm.Config.MaxWorkerRetries)

					wm.taskIsDone(result)
					if wm.FailCounter.Failed() {
						wm.FailureHook(wm)
					} else {
						wm.FailedAttemptHook(task, result)
					}
				} else {
					Warnf(wm, "Retrying worker task %s %dth time", result.Id(), task.Retries)
					time.Sleep(wm.Config.WorkerBackoff)
					go task.Callee.Start(task, wm.Strategy)
				}
			}

			if wm.IsBatchProcessed() {
				stopRedirecting <- true
<<<<<<< HEAD
				return
=======
				batchProcessed <- true
>>>>>>> 22047d97
			}
		}
		case <-timeoutChannel: {
			Errorf(wm, "Worker batch has timed out")
			stopRedirecting <- true
			outputChannels = make([] chan WorkerResult, 0)
			for _, task := range wm.CurrentBatch {
				channel := make(chan WorkerResult)
				outputChannels = append(outputChannels, channel)
				task.Callee.OutputChannel = channel
				wm.AvailableWorkers <- task.Callee
			}

			wm.CurrentBatch = make(map[TaskId]*Task)

			stopRedirecting, timeoutChannel = RedirectChannelsToWithTimeout(outputChannels, resultsChannel, wm.Config.WorkerBatchTimeout)

<<<<<<< HEAD
			return
=======
			batchProcessed <- true
>>>>>>> 22047d97
		}
		}
	}
}

func (wm *WorkerManager) taskIsDone(result WorkerResult) {
	key := result.Id().TopicPartition
	wm.LargestOffsets[key] = int64(math.Max(float64(wm.LargestOffsets[key]), float64(result.Id().Offset)))
	wm.AvailableWorkers <- wm.CurrentBatch[result.Id()].Callee
	delete(wm.CurrentBatch, result.Id())
}

func NewWorkerManager(config *ConsumerConfig, batchOutputChannel chan map[TopicAndPartition]int64) *WorkerManager {
	workers := make([]*Worker, config.NumWorkers)
	availableWorkers := make(chan *Worker, config.NumWorkers)
	for i := 0; i < config.NumWorkers; i++ {
		workers[i] = &Worker{
			OutputChannel: make(chan WorkerResult),
			CloseTimeout: config.WorkerCloseTimeout,
			TaskTimeout: config.WorkerTaskTimeout,
		}
		availableWorkers <- workers[i]
	}

	return &WorkerManager {
		Config: config,
		Strategy: config.Strategy,
		FailureHook: config.WorkerFailureCallback,
		FailedAttemptHook: config.WorkerFailedAttemptCallback,
		AvailableWorkers: availableWorkers,
		Workers: workers,
		InputChannel: make(chan [] *Message),
		OutputChannel: batchOutputChannel,
		CurrentBatch: make(map[TaskId]*Task),
		LargestOffsets: make(map[TopicAndPartition]int64),
		FailCounter: NewFailureCounter(config.WorkerRetryThreshold, config.WorkerConsideredFailedTimeWindow),
	}
}

type Worker struct {
	OutputChannel chan WorkerResult
	CloseTimeout time.Duration
	TaskTimeout time.Duration
	Closed bool
}

func (w *Worker) Start(task *Task, strategy WorkerStrategy) {
	task.Callee = w
	go func() {
		resultChannel := make(chan WorkerResult)
		go func() {resultChannel <- strategy(w, task.Msg, task.Id())}()
		select {
		case result := <-resultChannel: {
			w.OutputChannel <- result
		}
		case <-time.After(w.TaskTimeout): {
			w.OutputChannel <- &TimedOutResult{task.Id()}
		}
		}
	}()
}

func (w *Worker) Close() WorkerResult {
	if !w.Closed {
		w.Closed = true
		select {
		case result := <- w.OutputChannel: {
			return result
		}
		case <- time.After(w.CloseTimeout): {
			Warnf(w, "Worker failed to close within %f seconds", w.CloseTimeout.Seconds())
			return nil
		}
		}
	}

	return nil
}

type WorkerStrategy func(*Worker, *Message, TaskId) WorkerResult

type FailedCallback func(*WorkerManager)

type FailedAttemptCallback func(*Task, WorkerResult)

type FailureCounter struct {
	count int32
	failed bool
	countLock sync.Mutex
	failedThreshold int32
}

func NewFailureCounter(FailedThreshold int32, WorkerConsideredFailedTimeWindow time.Duration) *FailureCounter {
	counter := &FailureCounter {
		failedThreshold : FailedThreshold,
	}
	go func() {
		for {
			select {
			case <- time.After(WorkerConsideredFailedTimeWindow): {
				if counter.count >= FailedThreshold {
					counter.failed = true
					return
				} else {
					InLock(&counter.countLock, func() {
						counter.count = 0
					})
				}
			}
			}
		}
	}()
	return counter
}

func (f *FailureCounter) Failed() bool {
	InLock(&f.countLock, func() { f.count++ })
	return f.count >= f.failedThreshold || f.failed
}

type Task struct {
	Msg *Message
	Retries int
	Callee *Worker
}

func (t *Task) Id() TaskId {
	return TaskId{TopicAndPartition{t.Msg.Topic, t.Msg.Partition}, t.Msg.Offset}
}

type WorkerResult interface {
	Id() TaskId
	Success() bool
}

type SuccessfulResult struct {
	id TaskId
}

func NewSuccessfulResult(id TaskId) *SuccessfulResult {
	return &SuccessfulResult{id}
}

func (wr *SuccessfulResult) Id() TaskId {
	return wr.id
}

func (wr *SuccessfulResult) Success() bool {
	return true
}

type ProcessingFailedResult struct {
	id TaskId
}

func (wr *ProcessingFailedResult) Id() TaskId {
	return wr.id
}

func (wr *ProcessingFailedResult) Success() bool {
	return false
}

type TimedOutResult struct {
	id TaskId
}

func (wr *TimedOutResult) Id() TaskId {
	return wr.id
}

func (wr *TimedOutResult) Success() bool {
	return false
}

type TaskId struct {
	TopicPartition TopicAndPartition
	Offset         int64
}

func (tid *TaskId) String() string {
	return fmt.Sprintf("%s, Offset: %d", tid.TopicPartition, tid.Offset)
}<|MERGE_RESOLUTION|>--- conflicted
+++ resolved
@@ -116,11 +116,7 @@
 
 			if wm.IsBatchProcessed() {
 				stopRedirecting <- true
-<<<<<<< HEAD
-				return
-=======
 				batchProcessed <- true
->>>>>>> 22047d97
 			}
 		}
 		case <-timeoutChannel: {
@@ -138,11 +134,7 @@
 
 			stopRedirecting, timeoutChannel = RedirectChannelsToWithTimeout(outputChannels, resultsChannel, wm.Config.WorkerBatchTimeout)
 
-<<<<<<< HEAD
-			return
-=======
 			batchProcessed <- true
->>>>>>> 22047d97
 		}
 		}
 	}

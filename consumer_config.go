/* Licensed to the Apache Software Foundation (ASF) under one or more
contributor license agreements.  See the NOTICE file distributed with
this work for additional information regarding copyright ownership.
The ASF licenses this file to You under the Apache License, Version 2.0
(the "License"); you may not use this file except in compliance with
the License.  You may obtain a copy of the License at

    http://www.apache.org/licenses/LICENSE-2.0

Unless required by applicable law or agreed to in writing, software
distributed under the License is distributed on an "AS IS" BASIS,
WITHOUT WARRANTIES OR CONDITIONS OF ANY KIND, either express or implied.
See the License for the specific language governing permissions and
limitations under the License. */

package go_kafka_client

import (
	"errors"
	"fmt"
	"time"
)

//ConsumerConfig defines configuration options for Consumer
type ConsumerConfig struct {
	/* A string that uniquely identifies a set of consumers within the same consumer group */
	Groupid string

	/* A string that uniquely identifies a consumer within a group. Generated automatically if not set.
	Set this explicitly for only testing purpose. */
	Consumerid string

	/* The socket timeout for network requests. Its value should be at least FetchWaitMaxMs. */
	SocketTimeout time.Duration

	/* The maximum number of bytes to attempt to fetch */
	FetchMessageMaxBytes int32

	/* The number of goroutines used to fetch data */
	NumConsumerFetchers int

	/* Max number of message batches buffered for consumption, each batch can be up to FetchBatchSize */
	QueuedMaxMessages int32

	/* Max number of retries during rebalance */
	RebalanceMaxRetries int32

	/* The minimum amount of data the server should return for a fetch request. If insufficient data is available the request will block */
	FetchMinBytes int32

	/* The maximum amount of time the server will block before answering the fetch request if there isn't sufficient data to immediately satisfy FetchMinBytes */
	FetchWaitMaxMs int32

	/* Backoff time between retries during rebalance */
	RebalanceBackoff time.Duration

	/* Backoff time to refresh the leader of a partition after it loses the current leader */
	RefreshLeaderBackoff time.Duration

	/* Retry the offset commit up to this many times on failure. */
	OffsetsCommitMaxRetries int

	/* Try to commit offset every OffsetCommitInterval. If previous offset commit for a partition is still in progress updates the next offset to commit and continues.
	This way it does not commit all the offset history if the coordinator is slow, but only the highest offsets. */
	OffsetCommitInterval time.Duration

	/* What to do if an offset is out of range.
	SmallestOffset : automatically reset the offset to the smallest offset.
	LargestOffset : automatically reset the offset to the largest offset.
	Defaults to LargestOffset. */
	AutoOffsetReset string

	/* Client id is specified by the kafka consumer client, used to distinguish different clients. */
	Clientid string

	/* Whether messages from internal topics (such as offsets) should be exposed to the consumer. */
	ExcludeInternalTopics bool

	/* Select a strategy for assigning partitions to consumer streams. Possible values: RangeStrategy, RoundRobinStrategy */
	PartitionAssignmentStrategy string

	/* Amount of workers per partition to process consumed messages. */
	NumWorkers int

	/* Times to retry processing a failed message by a worker. */
	MaxWorkerRetries int

	/* Worker retry threshold. Increments each time a worker fails to process a message within MaxWorkerRetries.
	When this threshold is hit within a WorkerThresholdTimeWindow, WorkerFailureCallback is called letting the user to decide whether the consumer should stop. */
	WorkerRetryThreshold int32

	/* Resets WorkerRetryThreshold if it isn't hit within this period. */
	WorkerThresholdTimeWindow time.Duration

	/* Callback executed when WorkerRetryThreshold exceeded within WorkerThresholdTimeWindow */
	WorkerFailureCallback FailedCallback

	/* Callback executed when Worker failed to process the message after MaxWorkerRetries and WorkerRetryThreshold is not hit */
	WorkerFailedAttemptCallback FailedAttemptCallback

	/* Worker timeout to process a single message. */
	WorkerTaskTimeout time.Duration

	/* Backoff between worker attempts to process a single message. */
	WorkerBackoff time.Duration

	/* Maximum wait time to gracefully stop a worker manager */
	WorkerManagersStopTimeout time.Duration

	/* A function which defines a user-specified action on a single message. This function is responsible for actual message processing.
	Consumer panics if Strategy is not set. */
	Strategy WorkerStrategy

	/* Number of messages to accumulate before flushing them to workers */
	FetchBatchSize int

	/* Timeout to accumulate messages. Flushes accumulated batch to workers even if it is not yet full.
	Resets after each flush meaning this won't be triggered if FetchBatchSize is reached before timeout. */
	FetchBatchTimeout time.Duration

	//Debug topic prefix to log when FetchBatchTimeout is reached for auto-flushing
	BatchFlushTimeoutPrefix string

	/* Backoff between fetch requests if no messages were fetched from a previous fetch. */
	RequeueAskNextBackoff time.Duration

	/* Buffer size for ask next channel. This value shouldn't be less than number of partitions per fetch routine. */
	AskNextChannelSize int

	/* Maximum fetch retries if no messages were fetched from a previous fetch */
	FetchMaxRetries int

	/* Maximum retries to fetch topic metadata from one broker. */
	FetchTopicMetadataRetries int

	/* Backoff for fetch topic metadata request if the previous request failed. */
	FetchTopicMetadataBackoff time.Duration

	/* Backoff between two fetch requests for one fetch routine. Needed to prevent fetcher from querying the broker too frequently. */
	FetchRequestBackoff time.Duration

	/* Coordinator used to coordinate consumer's actions, e.g. trigger rebalance events, store offsets and consumer metadata etc. */
	Coordinator ConsumerCoordinator

	/* OffsetStorage is used to store and retrieve consumer offsets. */
	OffsetStorage OffsetStorage

	/* Indicates whether the client supports blue-green deployment.
	This config entry is needed because blue-green deployment won't work with RoundRobin partition assignment strategy.
	Defaults to true. */
	BlueGreenDeploymentEnabled bool

	/* Time to wait after consumer has registered itself in group */
	DeploymentTimeout time.Duration

	/* Service coordinator barrier timeout */
	BarrierTimeout time.Duration

	/* Low Level Kafka Client implementation. */
	LowLevelClient LowLevelClient

	/* Message keys decoder */
	KeyDecoder Decoder

	/* Message values decoder */
	ValueDecoder Decoder

	/* Flag for debug mode */
	Debug bool

	/* Metrics Prefix if the client wants to organize the way metric names are emitted. (optional) */
	MetricsPrefix string

<<<<<<< HEAD
       	/* Config to skip corrupted messages. If set to true the consumer will increment the topic-partition offset by 1
           on each corrupted response until the corrupted part of data is over. Turned off by default. */
       	SkipCorruptedMessages bool

=======
>>>>>>> 7804a55d
	/* RoutinePoolSize defines the size of routine pools created within this consumer. */
	RoutinePoolSize int
}

//DefaultConsumerConfig creates a ConsumerConfig with sane defaults. Note that several required config entries (like Strategy and callbacks) are still not set.
func DefaultConsumerConfig() *ConsumerConfig {
	config := &ConsumerConfig{}
	config.Groupid = "go-consumer-group"
	config.SocketTimeout = 30 * time.Second
	config.FetchMessageMaxBytes = 1024 * 1024
	config.NumConsumerFetchers = 1
	config.QueuedMaxMessages = 3
	config.RebalanceMaxRetries = 4
	config.FetchMinBytes = 1
	config.FetchWaitMaxMs = 100
	config.RebalanceBackoff = 5 * time.Second
	config.RefreshLeaderBackoff = 200 * time.Millisecond
	config.OffsetsCommitMaxRetries = 5
	config.OffsetCommitInterval = 3 * time.Second

	config.AutoOffsetReset = LargestOffset
	config.Clientid = "go-client"
	config.ExcludeInternalTopics = true
	config.PartitionAssignmentStrategy = RangeStrategy /* select between "RangeStrategy", and "RoundRobinStrategy" */

	config.NumWorkers = 10
	config.MaxWorkerRetries = 3
	config.WorkerRetryThreshold = 100
	config.WorkerThresholdTimeWindow = 1 * time.Minute
	config.WorkerBackoff = 500 * time.Millisecond
	config.WorkerTaskTimeout = 1 * time.Minute
	config.WorkerManagersStopTimeout = 1 * time.Minute

	config.FetchBatchSize = 100
	config.FetchBatchTimeout = 5 * time.Second

	config.FetchMaxRetries = 5
	config.RequeueAskNextBackoff = 5 * time.Second
	config.AskNextChannelSize = 1000
	config.FetchTopicMetadataRetries = 3
	config.FetchTopicMetadataBackoff = 1 * time.Second
	config.FetchRequestBackoff = 10 * time.Millisecond

	config.Coordinator = NewZookeeperCoordinator(NewZookeeperConfig())
	config.BlueGreenDeploymentEnabled = true
	config.DeploymentTimeout = 0 * time.Second
	config.BarrierTimeout = 30 * time.Second
	config.LowLevelClient = NewSaramaClient(config)

	config.KeyDecoder = &ByteDecoder{}
	config.ValueDecoder = config.KeyDecoder

	config.RoutinePoolSize = 50

	return config
}

func (c *ConsumerConfig) String() string {
	return fmt.Sprintf(`
GroupId: %s
SocketTimeoutMs: %s
FetchMessageMaxBytes: %d
NumConsumerFetchers: %d
QueuedMaxMessages: %d
RebalanceMaxRetries: %d
FetchMinBytes: %d
FetchWaitMaxMs: %d
RebalanceBackoffMs: %d
RefreshLeaderBackoff: %d
OffsetsCommitMaxRetries: %d
AutoOffsetReset: %s
ClientId: %s
ConsumerId: %s
ExcludeInternalTopics: %v
PartitionAssignmentStrategy: %s
NumWorkers: %d
MaxWorkerRetries: %d
WorkerRetryThreshold %d
WorkerThresholdTimeWindow %v
WorkerFailureCallback %v
WorkerFailedAttemptCallback %v
WorkerTaskTimeout %v
WorkerBackoff %v
Strategy %v
FetchBatchSize %d
FetchBatchTimeout %v
`, c.Groupid, c.SocketTimeout,
		c.FetchMessageMaxBytes, c.NumConsumerFetchers, c.QueuedMaxMessages, c.RebalanceMaxRetries,
		c.FetchMinBytes, c.FetchWaitMaxMs,
		c.RebalanceBackoff, c.RefreshLeaderBackoff,
		c.OffsetsCommitMaxRetries,
		c.AutoOffsetReset, c.Clientid, c.Consumerid,
		c.ExcludeInternalTopics, c.PartitionAssignmentStrategy, c.NumWorkers,
		c.MaxWorkerRetries, c.WorkerRetryThreshold,
		c.WorkerThresholdTimeWindow, c.WorkerFailureCallback, c.WorkerFailedAttemptCallback,
		c.WorkerTaskTimeout, c.WorkerBackoff,
		c.Strategy, c.FetchBatchSize, c.FetchBatchTimeout)
}

// Validate this ConsumerConfig. Returns a corresponding error if the ConsumerConfig is invalid and nil otherwise.
func (c *ConsumerConfig) Validate() error {
	if c.Groupid == "" {
		return errors.New("Groupid cannot be empty")
	}

	if c.Consumerid == "" {
		c.Consumerid = uuid()
	}

	if c.NumConsumerFetchers <= 0 {
		return errors.New("NumConsumerFetchers should be at least 1")
	}

	if c.QueuedMaxMessages < 0 {
		return errors.New("QueuedMaxMessages cannot be less than 0")
	}

	if c.RebalanceMaxRetries < 0 {
		return errors.New("RebalanceMaxRetries cannot be less than 0")
	}

	if c.OffsetsCommitMaxRetries < 0 {
		return errors.New("OffsetsCommitMaxRetries cannot be less than 0")
	}

	if c.AutoOffsetReset != SmallestOffset && c.AutoOffsetReset != LargestOffset {
		return fmt.Errorf("AutoOffsetReset must be either \"%s\" or \"%s\"", SmallestOffset, LargestOffset)
	}

	if c.Clientid == "" {
		return errors.New("Clientid cannot be empty")
	}

	if c.PartitionAssignmentStrategy != RangeStrategy && c.PartitionAssignmentStrategy != RoundRobinStrategy {
		return fmt.Errorf("PartitionAssignmentStrategy must be either \"%s\" or \"%s\"", RangeStrategy, RoundRobinStrategy)
	}

	if c.NumWorkers <= 0 {
		return errors.New("NumWorkers should be at least 1")
	}

	if c.MaxWorkerRetries < 0 {
		return errors.New("MaxWorkerRetries cannot be less than 0")
	}

	if c.WorkerFailureCallback == nil {
		return errors.New("Please provide a WorkerFailureCallback")
	}

	if c.WorkerFailedAttemptCallback == nil {
		return errors.New("Please provide a WorkerFailedAttemptCallback")
	}

	if c.WorkerThresholdTimeWindow < time.Millisecond {
		return errors.New("WorkerThresholdTimeWindow must be at least 1ms")
	}

	if c.Strategy == nil {
		return errors.New("Please provide a Strategy")
	}

	if c.FetchBatchSize <= 0 {
		return errors.New("FetchBatchSize should be at least 1")
	}

	if c.FetchMaxRetries < 0 {
		return errors.New("FetchMaxRetries cannot be less than 0")
	}

	if c.FetchTopicMetadataRetries < 0 {
		return errors.New("FetchTopicMetadataRetries cannot be less than 0")
	}

	if c.Coordinator == nil {
		return errors.New("Please provide a Coordinator")
	}

	if c.OffsetStorage == nil {
		// This is for folks who already use this client
		if zookeeper, ok := c.Coordinator.(*ZookeeperCoordinator); ok {
			c.OffsetStorage = zookeeper
		} else {
			return errors.New("Please provide an OffsetStorage")
		}
	}

	if c.BlueGreenDeploymentEnabled && c.PartitionAssignmentStrategy != RangeStrategy {
		return errors.New("In order to use Blue-Green deployment Range partition assignment strategy should be used")
	}

	if c.LowLevelClient == nil {
		return errors.New("Low level client is not set")
	}

	if c.KeyDecoder == nil {
		return errors.New("Key decoder is not set")
	}

	if c.ValueDecoder == nil {
		return errors.New("Value decoder is not set")
	}

	return nil
}

// ConsumerConfigFromFile is a helper function that loads a consumer's configuration from file.
// The file accepts the following fields:
//  group.id
//  consumer.id
//  fetch.message.max.bytes
//  num.consumer.fetchers
//  rebalance.max.retries
//  queued.max.message.chunks
//  fetch.min.bytes
//  fetch.wait.max.ms
//  rebalance.backoff
//  refresh.leader.backoff
//  offset.commit.max.retries
//  offset.commit.interval
//  offsets.storage
//  auto.offset.reset
//  exclude.internal.topics
//  partition.assignment.strategy
//  num.workers
//  max.worker.retries
//  worker.retry.threshold
//  worker.threshold.time.window
//  worker.task.timeout
//  worker.backoff
//  worker.managers.stop.timeout
//  fetch.batch.size
//  fetch.batch.timeout
//  requeue.ask.next.backoff
//  fetch.max.retries
//  fetch.topic.metadata.retries
//  fetch.topic.metadata.backoff
//  fetch.request.backoff
//  blue.green.deployment.enabled
// The configuration file entries should be constructed in key=value syntax. A # symbol at the beginning
// of a line indicates a comment. Blank lines are ignored. The file should end with a newline character.
func ConsumerConfigFromFile(filename string) (*ConsumerConfig, error) {
	c, err := LoadConfiguration(filename)
	if err != nil {
		return nil, err
	}

	config := DefaultConsumerConfig()
	setStringConfig(&config.Groupid, c["group.id"])
	setStringConfig(&config.Consumerid, c["consumer.id"])
	if err := setDurationConfig(&config.SocketTimeout, c["socket.timeout"]); err != nil {
		return nil, err
	}
	if err := setInt32Config(&config.FetchMessageMaxBytes, c["fetch.message.max.bytes"]); err != nil {
		return nil, err
	}
	if err := setIntConfig(&config.NumConsumerFetchers, c["num.consumer.fetchers"]); err != nil {
		return nil, err
	}
	if err := setInt32Config(&config.QueuedMaxMessages, c["queued.max.message.chunks"]); err != nil {
		return nil, err
	}
	if err := setInt32Config(&config.RebalanceMaxRetries, c["rebalance.max.retries"]); err != nil {
		return nil, err
	}
	if err := setInt32Config(&config.FetchMinBytes, c["fetch.min.bytes"]); err != nil {
		return nil, err
	}
	if err := setInt32Config(&config.FetchWaitMaxMs, c["fetch.wait.max.ms"]); err != nil {
		return nil, err
	}
	if err := setDurationConfig(&config.RebalanceBackoff, c["rebalance.backoff"]); err != nil {
		return nil, err
	}
	if err := setDurationConfig(&config.RefreshLeaderBackoff, c["refresh.leader.backoff"]); err != nil {
		return nil, err
	}
	if err := setIntConfig(&config.OffsetsCommitMaxRetries, c["offset.commit.max.retries"]); err != nil {
		return nil, err
	}
	if err := setDurationConfig(&config.OffsetCommitInterval, c["offset.commit.interval"]); err != nil {
		return nil, err
	}
	setStringConfig(&config.AutoOffsetReset, c["auto.offset.reset"])
	setBoolConfig(&config.ExcludeInternalTopics, c["exclude.internal.topics"])
	setStringConfig(&config.PartitionAssignmentStrategy, c["partition.assignment.strategy"])
	if err := setIntConfig(&config.NumWorkers, c["num.workers"]); err != nil {
		return nil, err
	}
	if err := setIntConfig(&config.MaxWorkerRetries, c["max.worker.retries"]); err != nil {
		return nil, err
	}
	if err := setInt32Config(&config.WorkerRetryThreshold, c["worker.retry.threshold"]); err != nil {
		return nil, err
	}
	if err := setDurationConfig(&config.WorkerThresholdTimeWindow, c["worker.threshold.time.window"]); err != nil {
		return nil, err
	}
	if err := setDurationConfig(&config.WorkerTaskTimeout, c["worker.task.timeout"]); err != nil {
		return nil, err
	}
	if err := setDurationConfig(&config.WorkerBackoff, c["worker.backoff"]); err != nil {
		return nil, err
	}
	if err := setDurationConfig(&config.WorkerManagersStopTimeout, c["worker.managers.stop.timeout"]); err != nil {
		return nil, err
	}
	if err := setIntConfig(&config.FetchBatchSize, c["fetch.batch.size"]); err != nil {
		return nil, err
	}
	if err := setDurationConfig(&config.FetchBatchTimeout, c["fetch.batch.timeout"]); err != nil {
		return nil, err
	}
	if err := setDurationConfig(&config.RequeueAskNextBackoff, c["requeue.ask.next.backoff"]); err != nil {
		return nil, err
	}
	if err := setIntConfig(&config.FetchMaxRetries, c["fetch.max.retries"]); err != nil {
		return nil, err
	}
	if err := setIntConfig(&config.FetchTopicMetadataRetries, c["fetch.topic.metadata.retries"]); err != nil {
		return nil, err
	}
	if err := setDurationConfig(&config.FetchTopicMetadataBackoff, c["fetch.topic.metadata.backoff"]); err != nil {
		return nil, err
	}
	if err := setDurationConfig(&config.FetchRequestBackoff, c["fetch.request.backoff"]); err != nil {
		return nil, err
	}
	if err := setDurationConfig(&config.DeploymentTimeout, c["deployment.timeout"]); err != nil {
		return nil, err
	}
	if err := setDurationConfig(&config.BarrierTimeout, c["barrier.timeout"]); err != nil {
		return nil, err
	}
	if err := setIntConfig(&config.RoutinePoolSize, c["routine.pool.size"]); err != nil {
		return nil, err
	}
	setBoolConfig(&config.BlueGreenDeploymentEnabled, c["blue.green.deployment.enabled"])

	return config, nil
}<|MERGE_RESOLUTION|>--- conflicted
+++ resolved
@@ -171,13 +171,6 @@
 	/* Metrics Prefix if the client wants to organize the way metric names are emitted. (optional) */
 	MetricsPrefix string
 
-<<<<<<< HEAD
-       	/* Config to skip corrupted messages. If set to true the consumer will increment the topic-partition offset by 1
-           on each corrupted response until the corrupted part of data is over. Turned off by default. */
-       	SkipCorruptedMessages bool
-
-=======
->>>>>>> 7804a55d
 	/* RoutinePoolSize defines the size of routine pools created within this consumer. */
 	RoutinePoolSize int
 }

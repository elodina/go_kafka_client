--- conflicted
+++ resolved
@@ -702,15 +702,6 @@
 		stopChan := make(chan struct{})
 		barrierTimeout := barrierExpiration.Sub(time.Now())
 		go this.waitForMembersToJoin(barrierPath, barrierSize, membershipDoneChan, stopChan)
-<<<<<<< HEAD
-		select {
-		case err = <-membershipDoneChan:
-			// break the select
-			break
-		case <-time.After(barrierTimeout):
-			stopChan <- struct{}{}
-			err = fmt.Errorf("Timed out waiting for consensus on barrier path %s", barrierPath)
-=======
 		timeout := time.NewTimer(barrierTimeout)
 		select {
 		case err = <- membershipDoneChan:
@@ -719,8 +710,7 @@
 			break
 		case <-timeout.C:
 			stopChan <- struct{}{}
-			err = fmt.Errorf("Timedout waiting for consensus on barrier path %s", barrierPath)
->>>>>>> 9193b953
+			err = fmt.Errorf("Timed out waiting for consensus on barrier path %s", barrierPath)
 		}
 	}
 
@@ -742,11 +732,7 @@
 		// Attempt to create the barrier path, with a shared deadline
 		_, err = this.zkConn.Create(barrierPath, []byte(strconv.FormatInt(deadline.Unix(), 10)), 0, zk.WorldACL(zk.PermAll))
 		if err != nil {
-<<<<<<< HEAD
 			if err != zk.ErrNodeExists {
-=======
-			if err != zk.ErrNodeExists{
->>>>>>> 9193b953
 				continue
 			}
 			// If the barrier path already exists, read it's value
@@ -759,12 +745,8 @@
 			}
 		}
 		// Register our consumerId as a child node on the barrierPath. This should notify other consumers we have joined.
-<<<<<<< HEAD
 		// Need to join as an ephemeral node to ensure that if the barrier Id is re-used we aren't permanently registered giving false counts.
 		if _, err = this.zkConn.Create(fmt.Sprintf("%s/%s", barrierPath, consumerId), make([]byte, 0), zk.FlagEphemeral, zk.WorldACL(zk.PermAll)); err == nil || err == zk.ErrNodeExists {
-=======
-		if err = this.createOrUpdatePathParentMayNotExistFailSafe(fmt.Sprintf("%s/%s", barrierPath, consumerId), make([]byte, 0)); err == nil || err == zk.ErrNodeExists {
->>>>>>> 9193b953
 			Infof(this, "Successfully joined state barrier %s", barrierPath)
 			return deadline, nil
 		}
@@ -773,11 +755,7 @@
 	return time.Now(), fmt.Errorf("Failed to join state barrier %s after %d retries", barrierPath, this.config.MaxRequestRetries)
 }
 
-<<<<<<< HEAD
 func (this *ZookeeperCoordinator) waitForMembersToJoin(barrierPath string, expected int, doneChan chan<- error, stopChan <-chan struct{}) {
-=======
-func (this *ZookeeperCoordinator) waitForMembersToJoin(barrierPath string, expected int, doneChan chan <- error, stopChan <- chan struct{}) {
->>>>>>> 9193b953
 	// Make sure we clean up the channel.
 	defer close(doneChan)
 

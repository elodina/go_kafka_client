/* Licensed to the Apache Software Foundation (ASF) under one or more
contributor license agreements.  See the NOTICE file distributed with
this work for additional information regarding copyright ownership.
The ASF licenses this file to You under the Apache License, Version 2.0
(the "License"); you may not use this file except in compliance with
the License.  You may obtain a copy of the License at

    http://www.apache.org/licenses/LICENSE-2.0

Unless required by applicable law or agreed to in writing, software
distributed under the License is distributed on an "AS IS" BASIS,
WITHOUT WARRANTIES OR CONDITIONS OF ANY KIND, either express or implied.
See the License for the specific language governing permissions and
limitations under the License. */

/* Package go_kafka_client provides a high-level Kafka consumer implementation and introduces different approach than Java/Scala high-level consumer.

Primary differences include workers concept enforcing at least once processing before committing offsets, improved rebalancing algorithm - closing obsolete connections and opening new connections without stopping the whole consumer,
graceful shutdown support notifying client when it is over, batch processing, static partitions configuration support allowing to start a consumer with a predefined set of partitions never caring about rebalancing. */
package go_kafka_client

import (
	"fmt"
	"strings"
	"sync"
	"time"
)

const (
	// Offset with invalid value
	InvalidOffset int64 = -1

	// Reset the offset to the smallest offset if it is out of range
	SmallestOffset = "smallest"
	// Reset the offset to the largest offset if it is out of range
	LargestOffset = "largest"
)

// Consumer is a high-level Kafka consumer designed to work within a consumer group.
// It subscribes to coordinator events and is able to balance load within a consumer group.
type Consumer struct {
	config                         *ConsumerConfig
	fetcher                        *consumerFetcherManager
	shouldUnsubscribe              bool
	unsubscribe                    chan bool
	closeFinished                  chan bool
	rebalanceLock                  sync.Mutex
	isShuttingdown                 bool
	topicPartitionsAndBuffers      map[TopicAndPartition]*messageBuffer
	topicRegistry                  map[string]map[int32]*partitionTopicInfo
	connectChannels                chan bool
	disconnectChannelsForPartition chan TopicAndPartition
	workerManagers                 map[TopicAndPartition]*WorkerManager
	workerManagersLock             sync.Mutex
	stopStreams                    chan bool
	close                          chan bool
	resetConsumer                  chan bool
	stopCleanup                    chan struct{}
	wg                             sync.WaitGroup
	topicCount                     TopicsToNumStreams

	metrics *ConsumerMetrics

	lastSuccessfulRebalanceHash string
}

/* NewConsumer creates a new Consumer with a given configuration. Creating a Consumer does not start fetching immediately. */
func NewConsumer(config *ConsumerConfig) *Consumer {
	if err := config.Validate(); err != nil {
		panic(err)
	}

	Infof(config.Consumerid, "Creating new consumer with configuration: %s", config)
	c := &Consumer{
		config:                         config,
		unsubscribe:                    make(chan bool),
		closeFinished:                  make(chan bool),
		topicPartitionsAndBuffers:      make(map[TopicAndPartition]*messageBuffer),
		topicRegistry:                  make(map[string]map[int32]*partitionTopicInfo),
		connectChannels:                make(chan bool),
		disconnectChannelsForPartition: make(chan TopicAndPartition),
		workerManagers:                 make(map[TopicAndPartition]*WorkerManager),
		stopStreams:                    make(chan bool),
		close:                          make(chan bool),
		resetConsumer:                  make(chan bool),
	}

	if err := c.config.Coordinator.Connect(); err != nil {
		panic(err)
	}
	if err := c.config.LowLevelClient.Initialize(); err != nil {
		panic(err)
	}
	c.metrics = newConsumerMetrics(c.String(), config.MetricsPrefix)
	c.fetcher = newConsumerFetcherManager(c.config, c.disconnectChannelsForPartition, c.metrics, c.resetConsumer)

	go func() {
		<-c.close
		if !c.isShuttingdown {
			c.Close()
		}
	}()

	return c
}

func (c *Consumer) String() string {
	return c.config.Consumerid
}

/* Starts consuming specified topics using a configured amount of goroutines for each topic. */
func (c *Consumer) StartStatic(topicCountMap map[string]int) {
	go c.createMessageStreams(topicCountMap)

	c.startStreams()
}

/* Starts consuming all topics which correspond to a given topicFilter using numStreams goroutines for each topic. */
func (c *Consumer) StartWildcard(topicFilter TopicFilter, numStreams int) {
	go c.createMessageStreamsByFilterN(topicFilter, numStreams)
	c.startStreams()
}

/* Starts consuming given topic-partitions using ConsumerConfig.NumConsumerFetchers goroutines for each topic. */
func (c *Consumer) StartStaticPartitions(topicPartitionMap map[string][]int32) {
	topicsToNumStreamsMap := make(map[string]int)
	for topic := range topicPartitionMap {
		topicsToNumStreamsMap[topic] = c.config.NumConsumerFetchers
	}

	c.topicCount = &StaticTopicsToNumStreams{
		ConsumerId:            c.config.Consumerid,
		TopicsToNumStreamsMap: topicsToNumStreamsMap,
	}

	c.config.Coordinator.RegisterConsumer(c.config.Consumerid, c.config.Groupid, c.topicCount)
	allTopics, err := c.config.Coordinator.GetAllTopics()
	if err != nil {
		panic(err)
	}
	brokers, err := c.config.Coordinator.GetAllBrokers()
	if err != nil {
		panic(err)
	}

	time.Sleep(c.config.DeploymentTimeout)

	assignmentContext := newStaticAssignmentContext(c.config.Groupid, c.config.Consumerid, []string{c.config.Consumerid}, allTopics, brokers, c.topicCount, topicPartitionMap)
	partitionOwnershipDecision := newPartitionAssignor(c.config.PartitionAssignmentStrategy)(assignmentContext)

	topicPartitions := make([]*TopicAndPartition, 0)
	for topicPartition, _ := range partitionOwnershipDecision {
		topicPartitions = append(topicPartitions, &TopicAndPartition{topicPartition.Topic, topicPartition.Partition})
	}

	offsets, err := c.fetchOffsets(topicPartitions)
	if err != nil {
		panic(fmt.Sprintf("Failed to fetch offsets during rebalance: %s", err))
	}
	for _, topicPartition := range topicPartitions {
		offset := offsets[*topicPartition]
		threadId := partitionOwnershipDecision[*topicPartition]
		c.addPartitionTopicInfo(c.topicRegistry, topicPartition, offset, threadId)
	}

	if c.reflectPartitionOwnershipDecision(partitionOwnershipDecision) {
		c.updateFetcher(c.config.NumConsumerFetchers)
		c.initializeWorkerManagers()
	} else {
		panic("Could not reflect partition ownership")
	}

	go func() {
		Infof(c, "Restarted streams")
		c.connectChannels <- true
	}()

	c.startStreams()
}

func (c *Consumer) startStreams() {
	c.maintainCleanCoordinator()
	stopRedirects := make(map[TopicAndPartition]chan bool)

	for {
		select {
		case <-c.stopStreams:
			{
				Debug(c, "Stop streams")
				c.disconnectChannels(stopRedirects)
				return
			}
		case tp := <-c.disconnectChannelsForPartition:
			{
				Tracef(c, "Disconnecting %s", tp)
				stopRedirects[tp] <- true
				delete(stopRedirects, tp)

				Debugf(c, "Stopping worker manager for %s", tp)
				select {
				case <-c.workerManagers[tp].Stop():
				case <-time.After(5 * time.Second):
				}
				delete(c.workerManagers, tp)

				Debugf(c, "Stopping buffer: %s", c.topicPartitionsAndBuffers[tp])
				c.topicPartitionsAndBuffers[tp].stop()
				delete(c.topicPartitionsAndBuffers, tp)
			}
		case <-c.connectChannels:
			{
				Debug(c, "Restart streams")
				c.pipeChannels(stopRedirects)
			}
		case <-c.resetConsumer:
			{
				//This need to execute in a goroutine so it doesn't block the outer for/select loop while closing consumer conns
				go func() {
					Infof(c, "Consumer received reset signal, restarting consumer")
					c.metrics.consumerResetCounter.Inc(1)

					//Grab the context before we close the ZK connection
					context, _ := newAssignmentContext(c.config.Groupid, c.config.Consumerid, c.config.ExcludeInternalTopics, c.config.Coordinator)

					//Close the consumer since the broker connections are busted
					<-c.Close()

					//Reconnect to the zkCoordinator
					err := c.config.Coordinator.Connect()
					if err != nil {
						panic(fmt.Sprintf("Failed to connect to Coordinator: %s", err))
					}

					//Resume the consumption of data and force a rebalance since we've re-established zk connection with fresh brokers
					c.resumeAfterClose(context)
					c.rebalance()
					Infof(c, "Consumer reset")
				}()
			}
		}
	}
}

// maintainCleanCoordinator runs on an interval to make sure that the coordinator removes old API requests to remove bloat from the coordinator over time.
func (c *Consumer) maintainCleanCoordinator() {
	if c.stopCleanup != nil {
		return
	}

	c.stopCleanup = make(chan struct{})
	go func() {
		tick := time.NewTicker(5 * time.Minute)
		defer tick.Stop()
		for {
			select {
			case <-tick.C:
<<<<<<< HEAD
				Debugf(c, "Starting coordinator cleanup of API reqeusts for %s", c.config.Groupid)
=======
				Infof(c, "Starting coordinator cleanup of API requests for %s", c.config.Groupid)
>>>>>>> 95d107b0
				c.config.Coordinator.RemoveOldApiRequests(c.config.Groupid)
			case <-c.stopCleanup:
				return
			}
		}
	}()
}

func (c *Consumer) pipeChannels(stopRedirects map[TopicAndPartition]chan bool) {
	inLock(&c.workerManagersLock, func() {
		Debugf(c, "connect channels registry: %v", c.topicRegistry)
		for topic, partitions := range c.topicRegistry {
			for partition, info := range partitions {
				topicPartition := TopicAndPartition{topic, partition}
				if _, exists := stopRedirects[topicPartition]; !exists {
					to, exists := c.workerManagers[topicPartition]
					if !exists {
						Infof(c, "WM > Failed to pipe message buffer to workermanager on partition %s", topicPartition)
						continue
					}
					Debugf(c, "Piping %s", topicPartition)
					stopRedirects[topicPartition] = pipe(info.Buffer.OutputChannel, to.inputChannel)
				}
			}
		}
	})
}

func (c *Consumer) disconnectChannels(stopRedirects map[TopicAndPartition]chan bool) {
	for tp, stopRedirect := range stopRedirects {
		Debugf(c, "Disconnecting channel for %s", tp)
		stopRedirect <- true
		delete(stopRedirects, tp)
	}
}

func (c *Consumer) createMessageStreams(topicCountMap map[string]int) {
	c.topicCount = &StaticTopicsToNumStreams{
		ConsumerId:            c.config.Consumerid,
		TopicsToNumStreamsMap: topicCountMap,
	}

	c.config.Coordinator.RegisterConsumer(c.config.Consumerid, c.config.Groupid, c.topicCount)

	time.Sleep(c.config.DeploymentTimeout)

	c.reinitializeConsumer()
}

func (c *Consumer) createMessageStreamsByFilterN(topicFilter TopicFilter, numStreams int) {
	c.topicCount = &WildcardTopicsToNumStreams{
		Coordinator:           c.config.Coordinator,
		ConsumerId:            c.config.Consumerid,
		TopicFilter:           topicFilter,
		NumStreams:            numStreams,
		ExcludeInternalTopics: c.config.ExcludeInternalTopics,
	}

	c.config.Coordinator.RegisterConsumer(c.config.Consumerid, c.config.Groupid, c.topicCount)

	time.Sleep(c.config.DeploymentTimeout)

	c.reinitializeConsumer()
}

func (c *Consumer) createMessageStreamsByFilter(topicFilter TopicFilter) {
	c.createMessageStreamsByFilterN(topicFilter, c.config.NumConsumerFetchers)
}

func (c *Consumer) reinitializeConsumer() {
	c.subscribeForChanges(c.config.Groupid)
	c.rebalance()
}

func (c *Consumer) ForceRebalance() {
	c.lastSuccessfulRebalanceHash = ""
	c.rebalance()
}

func (c *Consumer) initializeWorkerManagers() {
	inLock(&c.workerManagersLock, func() {
		allowedManagerPartitions := make(map[string][]int32)
		if Logger.IsAllowed(DebugLevel) {
			Debugf(c, "Initializing worker managers from topic registry: %s", c.topicRegistry)
		}
		for topic, partitions := range c.topicRegistry {
			for partition := range partitions {
				if pAllowed, found := allowedManagerPartitions[topic]; found {
					allowedManagerPartitions[topic] = append(pAllowed, partition)
				} else {
					allowedManagerPartitions[topic] = []int32{partition}
				}
				topicPartition := TopicAndPartition{topic, partition}
				workerManager, exists := c.workerManagers[topicPartition]
				if !exists {
					workerManager = NewWorkerManager(fmt.Sprintf("WM-%s-%d", topic, partition), c.config, topicPartition, c.metrics, c.close)
					if Logger.IsAllowed(DebugLevel) {
						Debugf(c, "started WorkerManager for topic=%s parititon=%d with workers=%d", topic, partition, c.config.NumWorkers)
					}
					c.workerManagers[topicPartition] = workerManager
					go workerManager.Start()
				}
			}
		}

		//Now that we have setup our worker managers lets make sure rebalance didn't cause some to be invalid/leak
		for tp, _ := range c.workerManagers {
			if partitions, found := allowedManagerPartitions[tp.Topic]; found {
				for _, p := range partitions {
					if tp.Partition == p {
						//Valid worker
						goto VALIDWORKER
					}
				}
				//this worker manager is for a partition that is no longer valid
				Infof(c, "stale WorkerManager for topic=%s parititon=%d", tp.Topic, tp.Partition)
				//c.disconnectChannelsForPartition <- tp
				//Infof(c, "request to stop WorkerManager for topic=%s parititon=%d sent", tp.Topic, tp.Partition)
			}
			VALIDWORKER:
			//done
		}
	})
	c.metrics.numWorkerManagers().Update(int64(len(c.workerManagers)))
}

// Tells the Consumer to close all existing connections and stop.
// This method is NOT blocking but returns a channel which will get a single value once the closing is finished.
func (c *Consumer) Close() <-chan bool {
	Info(c, "Consumer closing started...")
	c.isShuttingdown = true
	go func() {
		select {
		case c.close <- true:
		default:
		}

		Info(c, "Unsubscribing...")
		if c.shouldUnsubscribe {
			c.unsubscribeFromChanges()
		}

		Info(c, "Closing fetcher manager...")
		<-c.fetcher.close()
		Info(c, "Stopping worker manager...")
		if !c.stopWorkerManagers() {
			panic("Graceful shutdown failed")
		}

		c.stopStreams <- true

		Info(c, "Deregistering consumer")
		c.config.Coordinator.DeregisterConsumer(c.config.Consumerid, c.config.Groupid)
		c.stopCleanup <- struct{}{} // Stop the background cleanup job.
		c.stopCleanup = nil         // Reset it so it can be used again.
		Info(c, "Successfully deregistered consumer")

		Info(c, "Closing low-level client")
		c.config.LowLevelClient.Close()
		Info(c, "Disconnecting from consumer coordinator")
		// Other consumers will wait to take partition ownership until the ownership in the coordinator is released
		// As such it should be one of the last things we do to prevent duplicate ownership or "released" ownership but the consumer is still running.
		c.releasePartitionOwnership(c.topicRegistry)
		c.config.Coordinator.Disconnect()
		Info(c, "Disconnected from consumer coordinator")

		Info(c, "Unregistering all metrics")
		c.metrics.close()
		Info(c, "Unregistered all metrics")

		c.closeFinished <- true
		Info(c, "Sent close finished")
	}()
	return c.closeFinished
}

func (c *Consumer) handleBlueGreenRequest(requestId string, blueGreenRequest *BlueGreenDeployment) {
	var context *assignmentContext
	//Waiting for everybody in group to acknowledge the request, then closing
	inLock(&c.rebalanceLock, func() {
		Infof(c, "Starting blue-green procedure for: %s", blueGreenRequest)
		var err error
		var stateHash string
		barrierPassed := false
		timeLimit := time.Now().Add(3 * time.Minute)
		for !barrierPassed && time.Now().Before(timeLimit) {
			context, err = newAssignmentContext(c.config.Groupid, c.config.Consumerid,
				c.config.ExcludeInternalTopics, c.config.Coordinator)
			if err != nil {
				Errorf(c, "Failed to initialize assignment context: %s", err)
				panic(err)
			}
			barrierSize := len(context.Consumers)
			stateHash = context.hash()
			barrierPassed = c.config.Coordinator.AwaitOnStateBarrier(c.config.Consumerid, c.config.Groupid, stateHash,
				barrierSize, fmt.Sprintf("%s/%s", BlueGreenDeploymentAPI, requestId), c.config.BarrierTimeout)

			if !barrierPassed {
				// If the barrier failed to have consensus remove it.
				err = c.config.Coordinator.RemoveStateBarrier(c.config.Groupid, stateHash, fmt.Sprintf("%s/%s", BlueGreenDeploymentAPI, requestId))
				if err != nil {
					Warnf(c, "Failed to remove state barrier %s due to: %s", stateHash, err.Error())
				}
			}

		}
		//If we couldn't reach consensus on the barrier within the time threshold panic
		if !barrierPassed {
			panic("Could not reach consensus on state barrier.")
		}

		<-c.Close()

		err = c.config.Coordinator.Connect()
		if err != nil {
			panic(fmt.Sprintf("Failed to connect to Coordinator: %s", err))
		}

		// Waiting for target group to leave the group
		amountOfConsumersInTargetGroup := -1
		// If the current owner of a partition isn't BG aware it will never give up it's ownership
		// gracefully.  In that case try a best effort of 30 retries, but then take it over anyway.
		maxRetries := 30 // Don't want to wait in this loop indefinitely.
		for retries := 0; retries < maxRetries && amountOfConsumersInTargetGroup != 0; retries++ {
			consumersInTargetGroup, err := c.config.Coordinator.GetConsumersInGroup(blueGreenRequest.Group)
			if err != nil {
				panic(fmt.Sprintf("Failed to perform blue-green procedure due to: %s", err))
			}
			amountOfConsumersInTargetGroup = len(consumersInTargetGroup)
			for _, consumer := range consumersInTargetGroup {
				for _, myGroupConsumer := range context.Consumers {
					if consumer == myGroupConsumer {
						amountOfConsumersInTargetGroup--
						break
					}
				}
			}
			time.Sleep(5 * time.Second)
		}

		//Removing obsolete api calls
		c.config.Coordinator.RemoveOldApiRequests(blueGreenRequest.Group)

		//Generating new topicCount
		switch blueGreenRequest.Pattern {
		case blackListPattern:
			c.topicCount = &WildcardTopicsToNumStreams{
				Coordinator:           c.config.Coordinator,
				ConsumerId:            c.config.Consumerid,
				TopicFilter:           NewBlackList(blueGreenRequest.Topics),
				NumStreams:            c.config.NumConsumerFetchers,
				ExcludeInternalTopics: c.config.ExcludeInternalTopics,
			}
		case whiteListPattern:
			c.topicCount = &WildcardTopicsToNumStreams{
				Coordinator:           c.config.Coordinator,
				ConsumerId:            c.config.Consumerid,
				TopicFilter:           NewWhiteList(blueGreenRequest.Topics),
				NumStreams:            c.config.NumConsumerFetchers,
				ExcludeInternalTopics: c.config.ExcludeInternalTopics,
			}
		case staticPattern:
			{
				topicMap := make(map[string]int)
				for _, topic := range strings.Split(blueGreenRequest.Topics, ",") {
					topicMap[topic] = c.config.NumConsumerFetchers
				}
				c.topicCount = &StaticTopicsToNumStreams{
					ConsumerId:            c.config.Consumerid,
					TopicsToNumStreamsMap: topicMap,
				}
			}
		}

		//Getting the partitions for specified topics
		myTopicThreadIds := c.topicCount.GetConsumerThreadIdsPerTopic()
		topics := make([]string, 0)
		for topic, _ := range myTopicThreadIds {
			topics = append(topics, topic)
		}
		topicPartitionMap, err := c.config.Coordinator.GetPartitionsForTopics(topics)
		if err != nil {
			panic(err)
		}

		//Creating assignment context with new parameters
		newContext := newStaticAssignmentContext(blueGreenRequest.Group, c.config.Consumerid, context.Consumers,
			context.AllTopics, context.Brokers, c.topicCount, topicPartitionMap)
		c.config.Groupid = blueGreenRequest.Group

		//Resume consuming
		c.resumeAfterClose(newContext)
		Infof(c, "Blue-green procedure has been successfully finished %s", blueGreenRequest)
	})
}

func (c *Consumer) resumeAfterClose(context *assignmentContext) {
	c.isShuttingdown = false
	c.workerManagers = make(map[TopicAndPartition]*WorkerManager)
	c.topicPartitionsAndBuffers = make(map[TopicAndPartition]*messageBuffer)
	c.config.LowLevelClient.Initialize()
	c.fetcher = newConsumerFetcherManager(c.config, c.disconnectChannelsForPartition, c.metrics, c.resetConsumer)
	c.metrics = newConsumerMetrics(c.String(), c.config.MetricsPrefix)

	go func() {
		<-c.close
		if !c.isShuttingdown {
			c.Close()
		}
	}()

	go c.startStreams()

	partitionAssignor := newPartitionAssignor(c.config.PartitionAssignmentStrategy)
	partitionOwnershipDecision := partitionAssignor(context)
	topicPartitions := make([]*TopicAndPartition, 0)
	for topicPartition, _ := range partitionOwnershipDecision {
		topicPartitions = append(topicPartitions, &TopicAndPartition{topicPartition.Topic, topicPartition.Partition})
	}
	offsets, err := c.fetchOffsets(topicPartitions)
	if err != nil {
		panic(fmt.Sprintf("Failed to fetch offsets during rebalance: %s", err))
	}
	currentTopicRegistry := make(map[string]map[int32]*partitionTopicInfo)
	for _, topicPartition := range topicPartitions {
		offset := offsets[*topicPartition]
		threadId := partitionOwnershipDecision[*topicPartition]
		c.addPartitionTopicInfo(currentTopicRegistry, topicPartition, offset, threadId)
	}

	c.config.Coordinator.RegisterConsumer(c.config.Consumerid, c.config.Groupid, context.MyTopicToNumStreams)
	if c.reflectPartitionOwnershipDecision(partitionOwnershipDecision) {
		c.topicRegistry = currentTopicRegistry
		c.lastSuccessfulRebalanceHash = context.hash()
		c.initFetchersAndWorkers(context)
	} else {
		panic("Failed to switch to new deployed topic")
	}

	c.subscribeForChanges(c.config.Groupid)
}

func (c *Consumer) stopWorkerManagers() bool {
	success := false
	inLock(&c.workerManagersLock, func() {
		if len(c.workerManagers) > 0 {
			wmsAreStopped := make(chan bool)
			wmStopChannels := make([]chan bool, 0)
			for _, wm := range c.workerManagers {
				wmStopChannels = append(wmStopChannels, wm.Stop())
			}
			Debugf(c, "Worker channels length: %d", len(wmStopChannels))
			notifyWhenThresholdIsReached(wmStopChannels, wmsAreStopped, len(wmStopChannels))
			select {
			case <-wmsAreStopped:
				{
					Info(c, "All workers have been gracefully stopped")
					c.workerManagers = make(map[TopicAndPartition]*WorkerManager)
					success = true
				}
			case <-time.After(c.config.WorkerManagersStopTimeout):
				{
					Errorf(c, "Workers failed to stop whithin timeout of %s", c.config.WorkerManagersStopTimeout)
					success = false
				}
			}
		} else {
			Debug(c, "No worker managers to close")
			success = true
		}
	})

	return success
}

func (c *Consumer) updateFetcher(numStreams int) {
	if Logger.IsAllowed(InfoLevel) {
		Infof(c, "Updating fetcher with numStreams = %d", numStreams)
	}
	allPartitionInfos := make([]*partitionTopicInfo, 0)
	if Logger.IsAllowed(DebugLevel) {
		Debugf(c, "Topic Registry = %s", c.topicRegistry)
	}
	for _, partitionAndInfo := range c.topicRegistry {
		for _, partitionInfo := range partitionAndInfo {
			allPartitionInfos = append(allPartitionInfos, partitionInfo)
		}
	}

	c.fetcher.startConnections(allPartitionInfos, numStreams)
	if Logger.IsAllowed(InfoLevel) {
		Infof(c, "Updated fetcher")
	}
}

func (c *Consumer) subscribeForChanges(group string) {
	changes, err := c.config.Coordinator.SubscribeForChanges(group)
	if err != nil {
		panic(err)
	}
	c.shouldUnsubscribe = true

	go func() {
		// Initialize a timer but stop it so it doesn't fire until triggered by a rebalance
		// The goal is to stop a lot of noisy rebalance requests from continuing to fire and cause state confusion.
		// Instead, the logic is to wait until 10 seconds after we've received the last rebalance request. Any new rebalance request
		// that comes in the meantime will reset the timer.  This should give any cluster changes time to settle down before we even consider
		// kicking off a rebalance.
		rebalanceTimer := time.NewTimer(10*time.Second)
		if !rebalanceTimer.Stop() {
			<-rebalanceTimer.C
		}
		for {
			select {
			case eventType := <-changes:
				{
					if eventType == BlueGreenRequest {
						blueGreenRequests, err := c.config.Coordinator.GetBlueGreenRequest(group)
						if len(blueGreenRequests) > 0 {
							Info(c, "Blue-green deployment procedure has been requested")
							if err != nil {
								panic(err)
							}
							for requestId, request := range blueGreenRequests {
								go c.handleBlueGreenRequest(requestId, request)
								break
							}
						}
					} else {
						if eventType == Reinitialize {
							// Re-establish conneciton with coordinator
							err := c.config.Coordinator.RegisterConsumer(c.config.Consumerid, c.config.Groupid, c.topicCount)
							if err != nil {
								panic(err)
							}
							// Reset our internal state to guarantee we go through the rebalance logic.
							c.lastSuccessfulRebalanceHash = ""
						}

						if !rebalanceTimer.Stop() {
							select {
							case <-rebalanceTimer.C:
							default:
							}
						}
						Info(c, "Firing rebalance in 10 seconds.....")
						rebalanceTimer.Reset(10*time.Second)
					}
				}
			case <-c.unsubscribe:
				{
					return
				}
			case <-rebalanceTimer.C:
				go func() {
					now := time.Now()
					nearest10SecInterval := now.Add(10*time.Second).Truncate(10*time.Second)
					// Try to coordinate all servers to do a rebalance at the same clock time which is the nearest 10 second interval.
					<- time.After(nearest10SecInterval.Sub(now))
					c.rebalance()
				}()
			}
		}
	}()
}

func (c *Consumer) unsubscribeFromChanges() {
	c.unsubscribe <- true
	c.config.Coordinator.Unsubscribe()
}

func (c *Consumer) rebalance() {
	if !c.isShuttingdown {
		inLock(&c.rebalanceLock, func() {
			success := false
			var stateHash string
			barrierTimeout := c.config.BarrierTimeout
			if Logger.IsAllowed(InfoLevel) {
				Infof(c, "rebalance triggered for %s\n", c.config.Consumerid)
			}
			for i := 0; i <= int(c.config.RebalanceMaxRetries) && !success; i++ {
				partitionAssignor := newPartitionAssignor(c.config.PartitionAssignmentStrategy)
				var context *assignmentContext
				var err error
				barrierPassed := false
				timeLimit := time.Now().Add(3 * time.Minute)
				for !barrierPassed && time.Now().Before(timeLimit) {
					context, err = newAssignmentContext(c.config.Groupid, c.config.Consumerid,
						c.config.ExcludeInternalTopics, c.config.Coordinator)
					if err != nil {
						if Logger.IsAllowed(ErrorLevel) {
							Errorf(c, "Failed to initialize assignment context: %s", err)
						}
						panic(err)
					}
					barrierSize := len(context.Consumers)
					stateHash = context.hash()

					if c.lastSuccessfulRebalanceHash == stateHash {
						if Logger.IsAllowed(InfoLevel) {
							Info(c, "No need in rebalance this time")
						}
						return
					}
					c.releasePartitionOwnership(c.topicRegistry)
					err = c.config.Coordinator.RemoveStateBarrier(c.config.Groupid, fmt.Sprintf("%s-ack", stateHash), string(Rebalance))
					if err != nil {
						if Logger.IsAllowed(WarnLevel) {
							Warnf(c, "Failed to remove state barrier %s due to: %s", stateHash, err.Error())
						}
					}
					barrierPassed = c.config.Coordinator.AwaitOnStateBarrier(c.config.Consumerid, c.config.Groupid,
						stateHash, barrierSize, string(Rebalance),
						barrierTimeout)
					if !barrierPassed {
						// If the barrier failed to have consensus remove it.
						err = c.config.Coordinator.RemoveStateBarrier(c.config.Groupid, stateHash, string(Rebalance))
						if err != nil {
							if Logger.IsAllowed(WarnLevel) {
								Warnf(c, "Failed to remove state barrier %s due to: %s", stateHash, err.Error())
							}
						}
					}
				}
				if !barrierPassed {
					panic("Could not reach consensus on state barrier.")
				}

				if tryRebalance(c, context, partitionAssignor) {
					success = true
				} else {
					time.Sleep(c.config.RebalanceBackoff)
				}

				err = c.config.Coordinator.RemoveStateBarrier(c.config.Groupid, stateHash, string(Rebalance))
				if err != nil {
					if Logger.IsAllowed(WarnLevel) {
						Warnf(c, "Failed to remove state barrier %s due to: %s", stateHash, err.Error())
					}
				}
				barrierTimeout += c.config.BarrierTimeout
			}
			if !success && !c.isShuttingdown {
				panic(fmt.Sprintf("Failed to rebalance after %d retries", c.config.RebalanceMaxRetries))
			} else {
				c.lastSuccessfulRebalanceHash = stateHash
				if Logger.IsAllowed(InfoLevel) {
					Info(c, "Rebalance has been successfully completed")
				}
			}
		})
	} else {
		if Logger.IsAllowed(InfoLevel) {
			Infof(c, "Rebalance was triggered during consumer '%s' shutdown sequence. Ignoring...", c.config.Consumerid)
		}
	}
}

func tryRebalance(c *Consumer, context *assignmentContext, partitionAssignor assignStrategy) bool {
	partitionOwnershipDecision := partitionAssignor(context)
	topicPartitions := make([]*TopicAndPartition, 0)
	for topicPartition, _ := range partitionOwnershipDecision {
		topicPartitions = append(topicPartitions, &TopicAndPartition{topicPartition.Topic, topicPartition.Partition})
	}

	offsets, err := c.fetchOffsets(topicPartitions)
	if err != nil {
		if Logger.IsAllowed(ErrorLevel) {
			Errorf(c, "Failed to fetch offsets during rebalance: %s", err)
		}
		return false
	}

	currentTopicRegistry := make(map[string]map[int32]*partitionTopicInfo)

	if c.isShuttingdown {
		if Logger.IsAllowed(WarnLevel) {
			Warnf(c, "Aborting consumer '%s' rebalancing, since shutdown sequence started.", c.config.Consumerid)
		}
		return true
	} else {
		for _, topicPartition := range topicPartitions {
			offset := offsets[*topicPartition]
			threadId := partitionOwnershipDecision[*topicPartition]
			c.addPartitionTopicInfo(currentTopicRegistry, topicPartition, offset, threadId)
		}
	}

	if c.reflectPartitionOwnershipDecision(partitionOwnershipDecision) {
		if Logger.IsAllowed(InfoLevel) {
			Info(c, "Partition ownership has been successfully reflected")
		}
		barrierPassed := false
		retriesLeft := 3
		stateHash := context.hash()
		barrierSize := len(context.Consumers)
		for !barrierPassed && retriesLeft > 0 {
			barrierPassed = c.config.Coordinator.AwaitOnStateBarrier(c.config.Consumerid, c.config.Groupid,
				fmt.Sprintf("%s-ack", stateHash), barrierSize, string(Rebalance),
				c.config.BarrierTimeout)
			retriesLeft--
		}

		if !barrierPassed {
			return false
		}

		c.topicRegistry = currentTopicRegistry
		if Logger.IsAllowed(DebugLevel) {
			Debugf(c, "Trying to reinitialize fetchers and workers")
		}
		c.initFetchersAndWorkers(context)
		if Logger.IsAllowed(InfoLevel) {
			Infof(c, "Fetchers and workers have been successfully reinitialized")
		}
	} else {
		if Logger.IsAllowed(ErrorLevel) {
			Errorf(c, "Failed to reflect partition ownership during rebalance")
		}
		return false
	}

	return true
}

func (c *Consumer) initFetchersAndWorkers(assignmentContext *assignmentContext) {
	switch topicCount := assignmentContext.MyTopicToNumStreams.(type) {
	case *StaticTopicsToNumStreams:
		{
			c.topicCount = topicCount
			var numStreams int
			for _, v := range c.topicCount.GetConsumerThreadIdsPerTopic() {
				numStreams = len(v)
				break
			}
			if Logger.IsAllowed(DebugLevel) {
				Debugf(c, "Trying to update fetcher")
			}
			c.updateFetcher(numStreams)
		}
	case *WildcardTopicsToNumStreams:
		{
			c.topicCount = topicCount
			c.updateFetcher(topicCount.NumStreams)
		}
	}
	if Logger.IsAllowed(DebugLevel) {
		Debugf(c, "Fetcher has been updated %s", assignmentContext)
	}
	c.initializeWorkerManagers()

	if Logger.IsAllowed(InfoLevel) {
		Infof(c, "Restarted streams")
	}
	c.connectChannels <- true
}

func (c *Consumer) fetchOffsets(topicPartitions []*TopicAndPartition) (map[TopicAndPartition]int64, error) {
	offsets := make(map[TopicAndPartition]int64)
	for _, topicPartition := range topicPartitions {
		offset, err := c.config.OffsetStorage.GetOffset(c.config.Groupid, topicPartition.Topic, topicPartition.Partition)
		if err != nil {
			return nil, err
		} else {
			offsets[*topicPartition] = offset
		}
	}

	return offsets, nil
}

func (c *Consumer) addPartitionTopicInfo(currenttopicRegistry map[string]map[int32]*partitionTopicInfo,
	topicPartition *TopicAndPartition, offset int64,
	consumerThreadId ConsumerThreadId) {
	if Logger.IsAllowed(DebugLevel) {
		Debugf(c, "Adding partitionTopicInfo: %s", topicPartition)
	}
	partTopicInfoMap, exists := currenttopicRegistry[topicPartition.Topic]
	if !exists {
		partTopicInfoMap = make(map[int32]*partitionTopicInfo)
		currenttopicRegistry[topicPartition.Topic] = partTopicInfoMap
	}

	buffer := c.topicPartitionsAndBuffers[*topicPartition]
	if buffer == nil {
		buffer = newMessageBuffer(*topicPartition, make(chan []*Message, c.config.QueuedMaxMessages), c.config)
		c.topicPartitionsAndBuffers[*topicPartition] = buffer
	}

	partTopicInfo := &partitionTopicInfo{
		Topic:         topicPartition.Topic,
		Partition:     topicPartition.Partition,
		Buffer:        buffer,
		FetchedOffset: offset,
	}

	partTopicInfoMap[topicPartition.Partition] = partTopicInfo
}

func (c *Consumer) reflectPartitionOwnershipDecision(partitionOwnershipDecision map[TopicAndPartition]ConsumerThreadId) bool {
	if Logger.IsAllowed(InfoLevel) {
		Info(c, "Consumer is trying to reflect partition ownership decision")
	}
	if Logger.IsAllowed(DebugLevel) {
		Debugf(c, "Partition ownership decision: %v", partitionOwnershipDecision)
	}
	pool := NewRoutinePool(c.config.RoutinePoolSize)

	successfullyOwnedPartitions := make([]*TopicAndPartition, 0)
	successChan := make(chan TopicAndPartition)

	go func() {
		c.wg.Add(1)
		defer c.wg.Done()
		for tp := range successChan {
			successfullyOwnedPartitions = append(successfullyOwnedPartitions, &tp)
		}
	}()

	for topicPartition, consumerThreadId := range partitionOwnershipDecision {
		pool.Do(c.claimPartitionOwnershipFunc(topicPartition, successChan, consumerThreadId))
	}

	pool.Stop()
	close(successChan)
	c.wg.Wait()

	if len(partitionOwnershipDecision) > len(successfullyOwnedPartitions) {
		if Logger.IsAllowed(WarnLevel) {
			Warnf(c, "Consumer failed to reflect all partitions %d of %d", len(successfullyOwnedPartitions), len(partitionOwnershipDecision))
		}
		for _, topicPartition := range successfullyOwnedPartitions {
			c.config.Coordinator.ReleasePartitionOwnership(c.config.Groupid, topicPartition.Topic, topicPartition.Partition)
		}
		return false
	}

	return true
}

func (c *Consumer) claimPartitionOwnershipFunc(topicPartition TopicAndPartition, successChan chan TopicAndPartition, consumerThreadId ConsumerThreadId) func() {
	return func() {
		success, err := c.config.Coordinator.ClaimPartitionOwnership(c.config.Groupid, topicPartition.Topic, topicPartition.Partition, consumerThreadId)
		if err != nil {
			panic(err)
		}
		if success {
			if Logger.IsAllowed(DebugLevel) {
				Debugf(c, "Consumer successfully claimed partition %d for topic %s", topicPartition.Partition, topicPartition.Topic)
			}
			successChan <- topicPartition
		} else {
			if Logger.IsAllowed(WarnLevel) {
				Warnf(c, "Consumer failed to claim partition %d for topic %s", topicPartition.Partition, topicPartition.Topic)
			}
		}
	}
}

func (c *Consumer) releasePartitionOwnership(localtopicRegistry map[string]map[int32]*partitionTopicInfo) {
	if Logger.IsAllowed(InfoLevel) {
		Info(c, "Releasing partition ownership")
	}
	for topic, partitionInfos := range localtopicRegistry {
		for partition, _ := range partitionInfos {
			if err := c.config.Coordinator.ReleasePartitionOwnership(c.config.Groupid, topic, partition); err != nil {
				panic(err)
			}
		}
		delete(localtopicRegistry, topic)
	}
	if Logger.IsAllowed(InfoLevel) {
		Info(c, "Successfully released partition ownership")
	}
}

// Returns a state snapshot for this consumer. State snapshot contains a set of metrics splitted by topics and partitions.
func (c *Consumer) StateSnapshot() *StateSnapshot {
	metricsMap := c.metrics.Stats()

	offsetsMap := make(map[string]map[int32]int64)
	for topicAndPartition, workerManager := range c.workerManagers {
		if _, exists := offsetsMap[topicAndPartition.Topic]; !exists {
			offsetsMap[topicAndPartition.Topic] = make(map[int32]int64)
		}

		offsetsMap[topicAndPartition.Topic][topicAndPartition.Partition] = workerManager.GetLargestOffset()
	}

	return &StateSnapshot{
		Metrics: metricsMap,
		Offsets: offsetsMap,
	}
}

func (c *Consumer) Metrics() *ConsumerMetrics {
	return c.metrics
}

func isOffsetInvalid(offset int64) bool {
	return offset <= InvalidOffset
}<|MERGE_RESOLUTION|>--- conflicted
+++ resolved
@@ -254,11 +254,7 @@
 		for {
 			select {
 			case <-tick.C:
-<<<<<<< HEAD
 				Debugf(c, "Starting coordinator cleanup of API reqeusts for %s", c.config.Groupid)
-=======
-				Infof(c, "Starting coordinator cleanup of API requests for %s", c.config.Groupid)
->>>>>>> 95d107b0
 				c.config.Coordinator.RemoveOldApiRequests(c.config.Groupid)
 			case <-c.stopCleanup:
 				return
